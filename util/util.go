package util

import (
<<<<<<< HEAD
	"net"
)

// CheckIPAddress check if ip address is valid or not
func CheckIPAddress(ip string) bool {
	return net.ParseIP(ip) != nil
=======
	"encoding/binary"
	"errors"
	"github.com/jaeha-choi/Proj_Coconut_Utility/log"
	"io"
	"io/ioutil"
	"os"
	"path/filepath"
)

const (
	bufferSize   = 4096
	uint32Max    = 4294967295
	downloadPath = "./downloaded"
)

// ReadString reads string from a connection
func ReadString(reader io.Reader) (string, error) {
	// Read packet size (string size)
	size, err := readSize(reader)
	if err != nil {
		log.Debug(err)
		log.Error("Error while reading string size")
		return "", err
	}

	// ReadString always expect the size to be <= bufferSize
	if size > bufferSize {
		log.Error("String size cannot be greater than ", bufferSize, ". String size: ", size)
		return "", errors.New("size exceeded")
	}

	// Read string from the packet
	str, err := readNString(reader, size)
	if err != nil {
		log.Debug(err)
		log.Error("Error while reading string")
		return "", err
	}
	return str, nil
}

// ReadBinary reads file name and file content from a connection and save it.
func ReadBinary(reader io.Reader) error {
	// Read file name
	fileN, err := ReadString(reader)
	if err != nil {
		log.Debug(err)
		log.Error("Error while reading file name")
		return err
	}
	if fileN == "" {
		log.Error("File name cannot be empty")
		return errors.New("empty filename")
	}

	// Read file size
	size, err := readSize(reader)
	if err != nil {
		log.Debug(err)
		log.Error("Error while reading file size")
		return err
	}

	// Read file and save
	if err := readNBinary(reader, size, fileN); err != nil {
		log.Debug(err)
		log.Error("Error while reading/saving binary file")
		return err
	}
	return nil
}

// WriteString writes msg to writer
// length of msg cannot exceed bufferSize
// Returns total bytes sent and error, if any.
// err == nil only if length of sent bytes = length of msg
func WriteString(writer io.Writer, msg string) (int, error) {
	// Return error if msg is too big
	if len(msg) > bufferSize {
		log.Error("String should contain less than ", bufferSize, " characters")
		return 0, errors.New("size exceeded")
	}

	// Write size of the string to writer
	if err := writeSize(writer, uint32(len(msg))); err != nil {
		log.Debug(err)
		log.Error("Error while writing string size")
		return 0, err
	}

	// Write msg to writer
	writtenSize, err := writer.Write([]byte(msg))
	if writtenSize != len(msg) || err != nil {
		log.Debug(err)
		log.Error("Error while writing string")
		return writtenSize, err
	}
	return writtenSize, err
}

// WriteBinary opens file and writes byte data to writer.
// Returns total length of bytes sent, and error. err == nil only if
// total bytes sent = file size.
// writer is likely to be net.Conn. File size cannot exceed max value of uint32
// as of now. We can split files or change the data type to uint64 if time allows.
func WriteBinary(writer io.Writer, filePath string) (uint32, error) {
	// Open source file to send
	srcFile, err := os.Open(filePath)
	if err != nil {
		log.Debug(err)
		log.Error("Error while opening source file")
		return 0, err
	}
	// Close src file when done
	defer func() {
		if err := srcFile.Close(); err != nil {
			log.Debug(err)
			log.Error("Error while closing file")
		}
	}()

	// Get stat of the file
	srcFileStat, err := srcFile.Stat()
	if err != nil {
		log.Debug(err)
		log.Error("Error while fetching stats for source file")
		return 0, err
	}

	// If file is too big to send, return error.
	srcFileSize, err := IntToUint32(srcFileStat.Size())
	if err != nil {
		log.Debug(err)
		log.Error("File exceeds size limit")
		return 0, err
	}

	// Only preserve file name instead of passing directory + file name
	_, fileN := filepath.Split(filePath)

	// Send file name
	if _, err := WriteString(writer, fileN); err != nil {
		log.Debug(err)
		log.Error("Error while sending file name")
		return 0, err
	}

	// Write size of the file size to writer
	if err := writeSize(writer, srcFileSize); err != nil {
		log.Debug(err)
		log.Error("Error while writing string size")
		return 0, err
	}

	// Write file to writer
	writtenSize, err := readWrite(srcFile, writer, srcFileSize)
	if writtenSize != srcFileSize || err != nil {
		log.Debug(err)
		log.Error("Error while writing binary file")
		return writtenSize, err
	}
	return writtenSize, nil
}

// readSize reads first 4 bytes from the reader and convert them into a uint32 value
func readSize(reader io.Reader) (uint32, error) {
	// Read first 4 bytes for the size
	b, err := readNBytes(reader, 4)
	if err != nil {
		log.Debug(err)
		log.Error("Error while reading packet size")
		return 0, err
	}
	return binary.BigEndian.Uint32(b), nil
}

// writeSize converts packet size to byte and write to writer
// Take a look at encoding/gob package or protocol buffers for a better performance.
func writeSize(writer io.Writer, size uint32) error {
	// consider using array over slice for a better performance i.e: arr := [4]byte{}
	b := make([]byte, 4)
	binary.BigEndian.PutUint32(b, size)
	_, err := writer.Write(b)
	if err != nil {
		log.Debug(err)
		log.Error("Error while writing packet size")
		return err
	}
	return nil
}

// readNBinary reads up to nth bytes and save it as fileN in downloadPath.
// Maximum buffer size does not exceed bufferSize.
// Returns error == nil only if file is fully downloaded, renamed and moved to downloadPath.
func readNBinary(reader io.Reader, n uint32, fileN string) error {
	var isDownloadComplete = false

	// Create directory if it doesn't exist
	if err := os.MkdirAll(downloadPath, os.ModePerm); err != nil {
		log.Debug(err)
		log.Error("Error while creating download directory")
		return err
	}

	// Create temporary file for downloading
	tmpFile, err := ioutil.TempFile(downloadPath, ".tmp_download_")
	if err != nil {
		log.Debug(err)
		log.Error("Temp file could not be opened")
		return err
	}

	// If error encountered while writing a file, close then delete tmp file.
	defer func(name string) {
		if !isDownloadComplete {
			if err := tmpFile.Close(); err != nil {
				log.Debug(err)
				log.Error("Error while closing the file.")
			}
			// Delete file if not renamed
			if err := os.Remove(name); err != nil {
				log.Debug(err)
				log.Error("Error while removing temp file. Temp file at: ", name)
			}
		}
	}(tmpFile.Name())

	if writtenSize, err := readWrite(reader, tmpFile, n); writtenSize != n || err != nil {
		log.Debug(err)
		log.Error("Error while reading from reader and writing to temp file")
		return err
	}
	isDownloadComplete = true

	// Close I/O operation for temporary file
	if err := tmpFile.Close(); err != nil {
		log.Debug(err)
		log.Error("Error while closing temp file.")
		return err
	}

	// Move temporary file to download directory (downloadPath)
	if err := os.Rename(tmpFile.Name(), filepath.Join(downloadPath, fileN)); err != nil {
		log.Debug(err)
		log.Error("Error moving the temp file to download path")
		if err := os.Remove(tmpFile.Name()); err != nil {
			log.Debug(err)
			log.Error("Error while removing temp file. Temp file at: ", tmpFile.Name())
		}
		return err
	}
	return nil
}

// readNString reads up to nth character. Maximum length should not exceed bufferSize.
func readNString(reader io.Reader, n uint32) (string, error) {
	if n > bufferSize {
		log.Error("n should be smaller than ", bufferSize)
		return "", errors.New("parameter value error")
	}
	buffer, err := readNBytes(reader, n)
	return string(buffer), err
}

// readNBytes reads up to nth byte
func readNBytes(reader io.Reader, n uint32) ([]byte, error) {
	buffer := make([]byte, n)
	_, err := io.ReadFull(reader, buffer)
	return buffer, err
}

// readWrite is a helper function to read exactly size bytes from reader and write it to writer.
// Returns length of bytes written and error, if any. Error = nil only if length of bytes
// written = size.
func readWrite(reader io.Reader, writer io.Writer, size uint32) (uint32, error) {
	var totalReceived uint32 = 0
	var receivedLen int
	var err error
	var buffSize uint32

	// Determine buffer size
	if size < bufferSize {
		buffSize = size
	} else {
		buffSize = bufferSize
	}

	// Create buffer
	buffer := make([]byte, buffSize)

	// Repeat downloading until the file is fully received
	for totalReceived < size {
		// Last portion of the data
		if totalReceived+buffSize > size {
			buffer, err = io.ReadAll(io.LimitReader(reader, int64(size-totalReceived)))
			receivedLen = len(buffer)
			// If reader contains less than expected size
			if totalReceived+uint32(receivedLen) != size {
				log.Error("File not fully received")
				return totalReceived + uint32(receivedLen), errors.New("unexpected EOF")
			}
		} else {
			receivedLen, err = io.ReadFull(reader, buffer)
		}

		if err != nil {
			log.Debug(err)
			log.Error("Error while receiving bytes")
			return totalReceived, err
		}

		// Write to writer
		writtenLen, err := writer.Write(buffer)
		if writtenLen != receivedLen || err != nil {
			log.Debug(err)
			log.Error("Error while writing to a file")
			return totalReceived + uint32(writtenLen), err
		}
		totalReceived += uint32(receivedLen)
	}
	return totalReceived, nil
}

// IntToUint32 converts int64 value to uint32.
// Returns value and error. If value occurs overflow, 0 and error is returned
func IntToUint32(n int64) (uint32, error) {
	if n < 0 || n > uint32Max {
		log.Error("value ", n, " overflows uint32")
		return 0, errors.New("value overflows uint32")
	}
	return uint32(n), nil
>>>>>>> a7c251e2
}<|MERGE_RESOLUTION|>--- conflicted
+++ resolved
@@ -1,19 +1,12 @@
 package util
 
 import (
-<<<<<<< HEAD
-	"net"
-)
-
-// CheckIPAddress check if ip address is valid or not
-func CheckIPAddress(ip string) bool {
-	return net.ParseIP(ip) != nil
-=======
 	"encoding/binary"
 	"errors"
 	"github.com/jaeha-choi/Proj_Coconut_Utility/log"
 	"io"
 	"io/ioutil"
+	"net"
 	"os"
 	"path/filepath"
 )
@@ -340,5 +333,9 @@
 		return 0, errors.New("value overflows uint32")
 	}
 	return uint32(n), nil
->>>>>>> a7c251e2
+}
+
+// CheckIPAddress check if ip address is valid or not
+func CheckIPAddress(ip string) bool {
+	return net.ParseIP(ip) != nil
 }