--- conflicted
+++ resolved
@@ -1,35 +1,5 @@
 package util
 
-<<<<<<< HEAD
-import "testing"
-
-func TestCheckIPAddressValidIpv4(t *testing.T) {
-	validIPV4 := "10.40.210.253"
-	if !CheckIPAddress(validIPV4) {
-		t.Error("TestCheckIPAddressValidIpv4 is invalid")
-	}
-}
-
-func TestCheckIPAddressInvalidIpv4(t *testing.T) {
-	invalidIPV4 := "1000.40.210.253"
-	if CheckIPAddress(invalidIPV4) {
-		t.Error("TestCheckIPAddressInvalidIpv4 is invalid")
-	}
-}
-
-func TestCheckIPAddressValidIpv6(t *testing.T) {
-	validIPV6 := "2001:0db8:85a3:0000:0000:8a2e:0370:7334"
-	if !CheckIPAddress(validIPV6) {
-		t.Error("TestCheckIPAddressValidIpv6 is invalid")
-	}
-}
-
-func TestCheckIPAddressInvalidIpv6(t *testing.T) {
-	invalidIPV6 := "2001:0db8:85a3:0000:0000:8a2e:0370:7334:3445"
-	if CheckIPAddress(invalidIPV6) {
-		t.Error("TestCheckIPAddressInvalidIpv6 is invalid")
-	}
-=======
 import (
 	"bufio"
 	"bytes"
@@ -1032,5 +1002,32 @@
 		return false
 	}
 	return true
->>>>>>> a7c251e2
+}
+
+func TestCheckIPAddressValidIpv4(t *testing.T) {
+	validIPV4 := "10.40.210.253"
+	if !CheckIPAddress(validIPV4) {
+		t.Error("TestCheckIPAddressValidIpv4 is invalid")
+	}
+}
+
+func TestCheckIPAddressInvalidIpv4(t *testing.T) {
+	invalidIPV4 := "1000.40.210.253"
+	if CheckIPAddress(invalidIPV4) {
+		t.Error("TestCheckIPAddressInvalidIpv4 is invalid")
+	}
+}
+
+func TestCheckIPAddressValidIpv6(t *testing.T) {
+	validIPV6 := "2001:0db8:85a3:0000:0000:8a2e:0370:7334"
+	if !CheckIPAddress(validIPV6) {
+		t.Error("TestCheckIPAddressValidIpv6 is invalid")
+	}
+}
+
+func TestCheckIPAddressInvalidIpv6(t *testing.T) {
+	invalidIPV6 := "2001:0db8:85a3:0000:0000:8a2e:0370:7334:3445"
+	if CheckIPAddress(invalidIPV6) {
+		t.Error("TestCheckIPAddressInvalidIpv6 is invalid")
+	}
 }